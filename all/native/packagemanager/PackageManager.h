--- conflicted
+++ resolved
@@ -37,11 +37,8 @@
 
 namespace carto {
     class BinaryData;
-<<<<<<< HEAD
     class Projection;
-=======
     class PackageHandler;
->>>>>>> e782b3d6
 
     /**
      * Base class for offline map package manager. Package manager supports downloading/removing packages.
@@ -153,7 +150,12 @@
         std::shared_ptr<PackageStatus> getLocalPackageStatus(const std::string& packageId, int version) const;
 
         /**
-<<<<<<< HEAD
+         * Locks local packages and calls specified handler callback.
+         * @param callback The callback function.
+         */
+        void accessLocalPackages(const std::function<void(const std::map<std::shared_ptr<PackageInfo>, std::shared_ptr<PackageHandler> >&)>& callback) const;
+
+        /**
          * Suggests packages for given map position. Note that in order this to work, local package list must be available first.
          * @param mapPos The map position.
          * @param projection The projection for the map position.
@@ -169,12 +171,6 @@
          * @return True if all required tiles are downloaded and available. False otherwise.
          */
         bool isAreaDownloaded(const MapBounds& mapBounds, int zoom, const std::shared_ptr<Projection>& projection) const;
-=======
-         * Locks local packages and calls specified handler callback.
-         * @param callback The callback function.
-         */
-        void accessLocalPackages(const std::function<void(const std::map<std::shared_ptr<PackageInfo>, std::shared_ptr<PackageHandler> >&)>& callback) const;
->>>>>>> e782b3d6
 
         /**
          * Starts downloading package list asynchronously. When this task finishes, listener is called and server package list is updated.
@@ -310,15 +306,8 @@
         static bool CheckDbEncryption(sqlite3pp::database& db, const std::string& encKey);
         static std::string CalculateKeyHash(const std::string& encKey);
 
-<<<<<<< HEAD
-        static void EncryptTile(std::vector<unsigned char>& data, int zoom, int x, int y, const std::string& encKey);
-        static void DecryptTile(std::vector<unsigned char>& data, int zoom, int x, int y, const std::string& encKey);
-        static void SetCipherKeyIV(unsigned char* k, unsigned char* iv, int zoom, int x, int y, const std::string& encKey);
-
         static MapTile CalculateMapTile(const MapPos& mapPos, int zoom, const std::shared_ptr<Projection>& proj);
 
-=======
->>>>>>> e782b3d6
         static int DownloadFile(const std::string& url, NetworkUtils::HandlerFn handler, std::uint64_t offset = 0);
 
         const std::string _packageListURL;
