#include "WatermarkRenderer.h"
#include "components/Options.h"
#include "components/LicenseManager.h"
#include "graphics/Bitmap.h"
#include "graphics/Shader.h"
#include "graphics/ShaderManager.h"
#include "graphics/TextureManager.h"
#include "graphics/Texture.h"
#include "graphics/ViewState.h"
#include "graphics/shaders/TexturedShaderSource.h"
#include "graphics/utils/GLContext.h"
#include "utils/Const.h"
#include "utils/Log.h"
#include "utils/GeneralUtils.h"
#include "assets/EvaluationWatermarkPNG.h"
#include "assets/ExpiredWatermarkPNG.h"
#include "assets/CartoWatermarkPNG.h"

#include <random>

#include <cglib/mat.h>

namespace carto {

    WatermarkRenderer::WatermarkRenderer(const Options& options) :
        _randomAlignmentX(),
        _randomAlignmentY(),
        _watermarkBitmap(),
        _watermarkTex(),
        _watermarkCoords(),
        _watermarkTexCoords(),
        _shader(),
        _u_tex(0),
        _u_mvpMat(0),
        _a_coord(0),
        _a_texCoord(0),
        _textureManager(),
        _options(options)
    {
        std::fill_n(_watermarkCoords, WATERMARK_VERTEX_COUNT * 3, 0.0f);
        for (int i = 0; i < WATERMARK_VERTEX_COUNT; i++) {
            _watermarkTexCoords[i * 2 + 0] = static_cast<float>(i / 2);
            _watermarkTexCoords[i * 2 + 1] = static_cast<float>(1 - i % 2);
        }
    }
    
    WatermarkRenderer::~WatermarkRenderer() {
    }
    
    void WatermarkRenderer::onSurfaceCreated(const std::shared_ptr<ShaderManager>& shaderManager, const std::shared_ptr<TextureManager>& textureManager) {
        // Shader and textures must be reloaded
        _shader = shaderManager->createShader(textured_shader_source);
    
        // Get shader variables locations
        glUseProgram(_shader->getProgId());
        _u_tex = _shader->getUniformLoc("u_tex");
        _u_mvpMat = _shader->getUniformLoc("u_mvpMat");
        _a_coord = _shader->getAttribLoc("a_coord");
        _a_texCoord = _shader->getAttribLoc("a_texCoord");
    
        _textureManager = textureManager;
        _watermarkBitmap.reset();
        _watermarkTex.reset();
    }
        
    void WatermarkRenderer::onSurfaceChanged(int width, int height) {
        // Choose a random corner, this is used for placing the watermark with
        // the evaluation license
        std::mt19937 rng;
        rng.seed(static_cast<int>(time(NULL)));
        for (int i = 0; i < 16; i++) {
            rng();
        }
        std::uniform_int_distribution<int> dist(0, 1);
        _randomAlignmentX = dist(rng) * 2 - 1;
        _randomAlignmentY = dist(rng) * 2 - 1;
        
        cglib::mat4x4<float> modelviewMat = cglib::lookat4_matrix(cglib::vec3<float>(0, 0, 1), cglib::vec3<float>(0, 0, 0), cglib::vec3<float>(0, 1, 0));
        
        float aspectRatio = static_cast<float>(width) / height;
        cglib::mat4x4<float> projectionMat = cglib::ortho4_matrix(-aspectRatio, aspectRatio, -1.0f, 1.0f, -2.0f, 2.0f);
        
        _modelviewProjectionMat = projectionMat * modelviewMat;
        
        _surfaceChanged = true;
    }
    
    void WatermarkRenderer::onDrawFrame(const ViewState& viewState) {
        bool limitedLicense = false;
        std::shared_ptr<Bitmap> watermarkBitmap;
        std::string watermark;
        if (LicenseManager::GetInstance().getParameter("watermark", watermark)) {
            if (watermark == "custom") {
                watermarkBitmap = _options.getWatermarkBitmap();
<<<<<<< HEAD
            } else if (watermark == "carto" || watermark == "nutiteq") {
=======
            } else if (watermark == "carto" || watermark == "cartodb" || watermark == "nutiteq") {
>>>>>>> 8ebea009
                watermarkBitmap = GetCartoWatermarkBitmap();
            } else if (watermark == "evaluation" || watermark == "development" || watermark == "expired") {
                limitedLicense = true;
                watermarkBitmap = (watermark == "expired" ? GetExpiredWatermarkBitmap() : GetEvaluationWatermarkBitmap());
            } else {
                Log::Error("WatermarkRenderer::onDrawFrame: Unsupported watermark type!");
            }
        }
    
        bool watermarkChanged = false;
        if (_watermarkBitmap != watermarkBitmap) {
            if (watermarkBitmap) {
                _watermarkTex = _textureManager->createTexture(watermarkBitmap, true, false);
            }
            else {
                _watermarkTex.reset();
            }

            watermarkChanged = true;
            _watermarkBitmap = watermarkBitmap;
        }
        
        if ((_surfaceChanged || watermarkChanged) && _watermarkBitmap) {
            _surfaceChanged = false;
            
            // If the license is limited, draw the watermark in a random corner with a fixed padding
            float watermarkAlignmentX = limitedLicense ? _randomAlignmentX : _options.getWatermarkAlignmentX();
            float watermarkAlignmentY = limitedLicense ? _randomAlignmentY : _options.getWatermarkAlignmentY();
            float watermarkPaddingX = limitedLicense ? FIXED_WATERMARK_PADDING_X : _options.getWatermarkPadding().getX();
            float watermarkPaddingY = limitedLicense ? FIXED_WATERMARK_PADDING_Y : _options.getWatermarkPadding().getY();
            float watermarkScale = limitedLicense ? 1.0f : _options.getWatermarkScale();
            
            // Calculate some params
            float bitmapAspectRatio = static_cast<float>(_watermarkBitmap->getWidth()) / _watermarkBitmap->getHeight();
            float dpToPx = viewState.getDPI() / Const::UNSCALED_DPI;
            
            // Calculate watermark's width in the [-aspect, aspect] range and height in [-1, 1] range
            float halfWidth = watermarkScale * WATERMARK_WIDTH_DP * dpToPx / viewState.getWidth() * viewState.getAspectRatio();
            float halfHeight = halfWidth / bitmapAspectRatio;
            
            // Calculate watermark's padding width in the [-aspect, aspect] range and padding height in [-1, 1] range
            float paddingCoef = dpToPx / viewState.getWidth() * viewState.getAspectRatio() * 2;
            float paddingX = watermarkPaddingX * paddingCoef;
            float paddingY = watermarkPaddingY * paddingCoef;
            
            // Calculate center coordinates of the watermark, so it's always completely visible on the screen
            float thresholdX = viewState.getAspectRatio() - halfWidth;
            float thresholdY = 1 - halfHeight;
            
            float centerX = GeneralUtils::Clamp(thresholdX - paddingX, -thresholdX, thresholdX) * watermarkAlignmentX;
            float centerY = GeneralUtils::Clamp(thresholdY - paddingY, -thresholdY, thresholdY) * watermarkAlignmentY;
            
            _watermarkCoords[0] = centerX - halfWidth;
            _watermarkCoords[1] = centerY + halfHeight;
            _watermarkCoords[3] = centerX - halfWidth;
            _watermarkCoords[4] = centerY - halfHeight;
            _watermarkCoords[6] = centerX + halfWidth;
            _watermarkCoords[7] = centerY + halfHeight;
            _watermarkCoords[9] = centerX + halfWidth;
            _watermarkCoords[10] = centerY - halfHeight;
            
            const cglib::vec2<float>& texCoordScale = _watermarkTex->getTexCoordScale();
            _watermarkTexCoords[0] = 0.0f;
            _watermarkTexCoords[1] = texCoordScale(1);
            _watermarkTexCoords[2] = 0.0f;
            _watermarkTexCoords[3] = 0.0f;
            _watermarkTexCoords[4] = texCoordScale(0);
            _watermarkTexCoords[5] = texCoordScale(1);
            _watermarkTexCoords[6] = texCoordScale(0);
            _watermarkTexCoords[7] = 0.0f;
        }
    
        if (_watermarkTex) {
            drawWatermark(viewState);
        }
    
        GLContext::CheckGLError("WatermarkRenderer::onDrawFrame");
    }
    
    void WatermarkRenderer::onSurfaceDestroyed() {
        _watermarkBitmap.reset();
        _watermarkTex.reset();

        _shader.reset();
        _textureManager.reset();
    }
    
    void WatermarkRenderer::drawWatermark(const ViewState& viewState) {
        // Prepare for drawing
        glUseProgram(_shader->getProgId());
        // Texture
        glUniform1i(_u_tex, 0);
        // Matrix
        glUniformMatrix4fv(_u_mvpMat, 1, GL_FALSE, _modelviewProjectionMat.data());
        // Coords, texCoords, colors
        glEnableVertexAttribArray(_a_coord);
        glEnableVertexAttribArray(_a_texCoord);
        // Texture
        glBindTexture(GL_TEXTURE_2D, _watermarkTex->getTexId());
        // Draw
        glVertexAttribPointer(_a_coord, 3, GL_FLOAT, GL_FALSE, 0, _watermarkCoords);
        glVertexAttribPointer(_a_texCoord, 2, GL_FLOAT, GL_FALSE, 0, _watermarkTexCoords);
        glDrawArrays(GL_TRIANGLE_STRIP, 0, WATERMARK_VERTEX_COUNT);
        // Disable bound arrays
        glDisableVertexAttribArray(_a_coord);
        glDisableVertexAttribArray(_a_texCoord);
    }
        
    std::shared_ptr<Bitmap> WatermarkRenderer::GetEvaluationWatermarkBitmap() {
        if (!_EvaluationWatermarkBitmap) {
            _EvaluationWatermarkBitmap = Bitmap::CreateFromCompressed(evaluation_watermark_png, evaluation_watermark_png_len);
        }
        return _EvaluationWatermarkBitmap;
    }
    
    std::shared_ptr<Bitmap> WatermarkRenderer::GetExpiredWatermarkBitmap() {
        if (!_ExpiredWatermarkBitmap) {
            _ExpiredWatermarkBitmap = Bitmap::CreateFromCompressed(expired_watermark_png, expired_watermark_png_len);
        }
        return _ExpiredWatermarkBitmap;
    }
        
    std::shared_ptr<Bitmap> WatermarkRenderer::GetCartoWatermarkBitmap() {
        if (!_CartoWatermarkBitmap) {
            _CartoWatermarkBitmap = Bitmap::CreateFromCompressed(carto_watermark_png, carto_watermark_png_len);
        }
        return _CartoWatermarkBitmap;
    }
        
    std::shared_ptr<Bitmap> WatermarkRenderer::_EvaluationWatermarkBitmap;
    std::shared_ptr<Bitmap> WatermarkRenderer::_ExpiredWatermarkBitmap;
    std::shared_ptr<Bitmap> WatermarkRenderer::_CartoWatermarkBitmap;
    
}<|MERGE_RESOLUTION|>--- conflicted
+++ resolved
@@ -92,11 +92,7 @@
         if (LicenseManager::GetInstance().getParameter("watermark", watermark)) {
             if (watermark == "custom") {
                 watermarkBitmap = _options.getWatermarkBitmap();
-<<<<<<< HEAD
-            } else if (watermark == "carto" || watermark == "nutiteq") {
-=======
             } else if (watermark == "carto" || watermark == "cartodb" || watermark == "nutiteq") {
->>>>>>> 8ebea009
                 watermarkBitmap = GetCartoWatermarkBitmap();
             } else if (watermark == "evaluation" || watermark == "development" || watermark == "expired") {
                 limitedLicense = true;
