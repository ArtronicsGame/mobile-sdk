#include "PointRenderer.h"
#include "graphics/Shader.h"
#include "graphics/ShaderManager.h"
#include "graphics/Texture.h"
#include "graphics/TextureManager.h"
#include "graphics/ViewState.h"
#include "graphics/utils/GLContext.h"
#include "layers/VectorLayer.h"
#include "renderers/drawdatas/PointDrawData.h"
#include "renderers/components/RayIntersectedElement.h"
#include "renderers/components/StyleTextureCache.h"
#include "utils/Const.h"
#include "utils/Log.h"
#include "vectorelements/Point.h"

#include <cglib/mat.h>

namespace carto {

    PointRenderer::PointRenderer() :
        _elements(),
        _tempElements(),
        _drawDataBuffer(),
        _prevBitmap(nullptr),
        _colorBuf(),
        _coordBuf(),
        _indexBuf(),
        _texCoordBuf(),
        _shader(),
        _a_color(0),
        _a_coord(0),
        _a_texCoord(0),
        _u_mvpMat(0),
        _u_tex(0),
        _mutex()
    {
    }
    
    PointRenderer::~PointRenderer() {
    }
    
    void PointRenderer::offsetLayerHorizontally(double offset) {
        // Offset current draw data batch horizontally by the required amount
        std::lock_guard<std::mutex> lock(_mutex);
    
        for (const std::shared_ptr<Point>& element : _elements) {
            element->getDrawData()->offsetHorizontally(offset);
        }
    }
    
    void PointRenderer::onSurfaceCreated(const std::shared_ptr<ShaderManager>& shaderManager, const std::shared_ptr<TextureManager>& textureManager) {
        static ShaderSource shaderSource("point", &POINT_VERTEX_SHADER, &POINT_FRAGMENT_SHADER);
        
        _shader = shaderManager->createShader(shaderSource);
    
        // Get shader variables locations
        glUseProgram(_shader->getProgId());
        _a_color = _shader->getAttribLoc("a_color");
        _a_coord = _shader->getAttribLoc("a_coord");
        _a_texCoord = _shader->getAttribLoc("a_texCoord");
        _u_mvpMat = _shader->getUniformLoc("u_mvpMat");
        _u_tex = _shader->getUniformLoc("u_tex");

        // Drop elements
        std::vector<std::shared_ptr<Point>> elements;
        {
            std::lock_guard<std::mutex> lock(_mutex);
            std::swap(elements, _elements);
        }
        for (const std::shared_ptr<Point>& element : elements) {
            element->setDrawData(std::shared_ptr<PointDrawData>());
        }
    }
    
    void PointRenderer::onDrawFrame(float deltaSeconds, StyleTextureCache& styleCache, const ViewState& viewState) {
        std::lock_guard<std::mutex> lock(_mutex);
        
        if (_elements.empty()) {
            // Early return, to avoid calling glUseProgram etc.
            return;
        }
        
        bind(viewState);
    
        // Draw points, batch by bitmap
        for (const std::shared_ptr<Point>& element : _elements) {
            std::shared_ptr<PointDrawData> drawData = element->getDrawData();
            addToBatch(drawData, styleCache, viewState);
        }
        drawBatch(styleCache, viewState);
        
        unbind();
    
        GLContext::CheckGLError("PointRenderer::onDrawFrame");
    }
    
    void PointRenderer::onSurfaceDestroyed() {
        _shader.reset();
    }
    
    void PointRenderer::addElement(const std::shared_ptr<Point>& element) {
        if (element->getDrawData()) {
            _tempElements.push_back(element);
        }
    }
    
    void PointRenderer::refreshElements() {
        std::lock_guard<std::mutex> lock(_mutex);
        _elements.clear();
        _elements.swap(_tempElements);
    }
        
    void PointRenderer::updateElement(const std::shared_ptr<Point>& element) {
        std::lock_guard<std::mutex> lock(_mutex);
        if (std::find(_elements.begin(), _elements.end(), element) == _elements.end()) {
            if (element->getDrawData()) {
                _elements.push_back(element);
            }
        }
    }
    
    void PointRenderer::removeElement(const std::shared_ptr<Point>& element) {
        std::lock_guard<std::mutex> lock(_mutex);
        _elements.erase(std::remove(_elements.begin(), _elements.end(), element), _elements.end());
    }
    
    void PointRenderer::calculateRayIntersectedElements(const std::shared_ptr<VectorLayer>& layer, const cglib::ray3<double>& ray, const ViewState& viewState, std::vector<RayIntersectedElement>& results) const {
        std::lock_guard<std::mutex> lock(_mutex);
    
        for (const std::shared_ptr<Point>& element : _elements) {
            FindElementRayIntersection(element, element->getDrawData(), layer, ray, viewState, results);
        }
    }
    
    void PointRenderer::BuildAndDrawBuffers(GLuint a_color,
                                            GLuint a_coord,
                                            GLuint a_texCoord,
                                            std::vector<unsigned char>& colorBuf,
                                            std::vector<float>& coordBuf,
                                            std::vector<unsigned short>& indexBuf,
                                            std::vector<float>& texCoordBuf,
                                            std::vector<std::shared_ptr<PointDrawData> >& drawDataBuffer,
                                            const cglib::vec2<float>& texCoordScale,
                                            StyleTextureCache& styleCache,
                                            const ViewState& viewState)
    {
        // Resize the buffers, if necessary
        if (coordBuf.size() < drawDataBuffer.size() * 4 * 3) {
            coordBuf.resize(std::min(drawDataBuffer.size() * 4 * 3, GLContext::MAX_VERTEXBUFFER_SIZE * 3));
            texCoordBuf.resize(std::min(drawDataBuffer.size() * 4 * 2, GLContext::MAX_VERTEXBUFFER_SIZE * 2));
            colorBuf.resize(std::min(drawDataBuffer.size() * 4 * 4, GLContext::MAX_VERTEXBUFFER_SIZE * 4));
            indexBuf.resize(std::min(drawDataBuffer.size() * 6, GLContext::MAX_VERTEXBUFFER_SIZE));
        }
    
        // Calculate and draw buffers
        cglib::vec3<double> cameraPos = viewState.getCameraPos();
        std::size_t drawDataIndex = 0;
        for (std::size_t i = 0; i < drawDataBuffer.size(); i++) {
            const std::shared_ptr<PointDrawData>& drawData = drawDataBuffer[i];
            
            float coordScale = drawData->getSize() * viewState.getUnitToDPCoef() * 0.5f;
            cglib::vec3<float> translate = cglib::vec3<float>::convert(drawData->getPos() - cameraPos);
            cglib::vec3<float> dx = drawData->getXAxis() * coordScale;
            cglib::vec3<float> dy = drawData->getYAxis() * coordScale;

            // Check for possible overflow in the buffers
            if ((drawDataIndex + 1) * 6 > GLContext::MAX_VERTEXBUFFER_SIZE) {
                // If it doesn't fit, stop and draw the buffers
                glVertexAttribPointer(a_color, 4, GL_UNSIGNED_BYTE, GL_TRUE, 0, colorBuf.data());
                glVertexAttribPointer(a_coord, 3, GL_FLOAT, GL_FALSE, 0, coordBuf.data());
                glVertexAttribPointer(a_texCoord, 2, GL_FLOAT, GL_FALSE, 0, texCoordBuf.data());
                glDrawElements(GL_TRIANGLES, drawDataIndex * 6, GL_UNSIGNED_SHORT, indexBuf.data());
                // Start filling buffers from the beginning
                drawDataIndex = 0;
            }
    
            // Calculate coordinates
            std::size_t coordIndex = drawDataIndex * 4 * 3;
            coordBuf[coordIndex + 0] = translate(0) - dx(0) + dy(0);
            coordBuf[coordIndex + 1] = translate(1) - dx(1) + dy(1);
            coordBuf[coordIndex + 2] = translate(2) - dx(2) + dy(2);
            coordBuf[coordIndex + 3] = translate(0) - dx(0) - dy(0);
            coordBuf[coordIndex + 4] = translate(1) - dx(1) - dy(1);
            coordBuf[coordIndex + 5] = translate(2) - dx(2) - dy(2);
            coordBuf[coordIndex + 6] = translate(0) + dx(0) + dy(0);
            coordBuf[coordIndex + 7] = translate(1) + dx(1) + dy(1);
            coordBuf[coordIndex + 8] = translate(2) + dx(2) + dy(2);
            coordBuf[coordIndex + 9] = translate(0) + dx(0) - dy(0);
            coordBuf[coordIndex + 10] = translate(1) + dx(1) - dy(1);
            coordBuf[coordIndex + 11] = translate(2) + dx(2) - dy(2);
    
            // Calculate texture coordinates
            std::size_t texCoordIndex = drawDataIndex * 4 * 2;
            texCoordBuf[texCoordIndex + 0] = 0.0f;
            texCoordBuf[texCoordIndex + 1] = texCoordScale(1);
            texCoordBuf[texCoordIndex + 2] = 0.0f;
            texCoordBuf[texCoordIndex + 3] = 0.0f;
            texCoordBuf[texCoordIndex + 4] = texCoordScale(0);
            texCoordBuf[texCoordIndex + 5] = texCoordScale(1);
            texCoordBuf[texCoordIndex + 6] = texCoordScale(0);
            texCoordBuf[texCoordIndex + 7] = 0.0f;
    
            // Calculate colors
            const Color& color = drawData->getColor();
            std::size_t colorIndex = drawDataIndex * 4 * 4;
            for (int i = 0; i < 16; i += 4) {
                colorBuf[colorIndex + i + 0] = color.getR();
                colorBuf[colorIndex + i + 1] = color.getG();
                colorBuf[colorIndex + i + 2] = color.getB();
                colorBuf[colorIndex + i + 3] = color.getA();
            }
    
            // Calculate indices
            std::size_t indexIndex = drawDataIndex * 6;
            unsigned short vertexIndex = static_cast<unsigned short>(drawDataIndex * 4);
            indexBuf[indexIndex + 0] = vertexIndex + 0;
            indexBuf[indexIndex + 1] = vertexIndex + 1;
            indexBuf[indexIndex + 2] = vertexIndex + 2;
            indexBuf[indexIndex + 3] = vertexIndex + 1;
            indexBuf[indexIndex + 4] = vertexIndex + 3;
            indexBuf[indexIndex + 5] = vertexIndex + 2;
            
            drawDataIndex++;
        }
        
        // Draw the final batch
        if (drawDataIndex > 0) {
            glVertexAttribPointer(a_color, 4, GL_UNSIGNED_BYTE, GL_TRUE, 0, colorBuf.data());
            glVertexAttribPointer(a_coord, 3, GL_FLOAT, GL_FALSE, 0, coordBuf.data());
            glVertexAttribPointer(a_texCoord, 2, GL_FLOAT, GL_FALSE, 0, texCoordBuf.data());
            glDrawElements(GL_TRIANGLES, drawDataIndex * 6, GL_UNSIGNED_SHORT, indexBuf.data());
        }
    }
    
    bool PointRenderer::FindElementRayIntersection(const std::shared_ptr<VectorElement>& element,
                                                   const std::shared_ptr<PointDrawData>& drawData,
                                                   const std::shared_ptr<VectorLayer>& layer,
                                                   const cglib::ray3<double>& ray,
                                                   const ViewState& viewState,
                                                   std::vector<RayIntersectedElement>& results)
    {
        float coordScale = drawData->getSize() * viewState.getUnitToDPCoef() * drawData->getClickScale() * 0.5f;
        cglib::vec3<double> pos = drawData->getPos();
        cglib::vec3<double> dx = cglib::vec3<double>::convert(drawData->getXAxis() * coordScale);
        cglib::vec3<double> dy = cglib::vec3<double>::convert(drawData->getYAxis() * coordScale);
            
        // Calculate coordinates
        cglib::vec3<double> topLeft = pos - dx + dy;
        cglib::vec3<double> bottomLeft = pos - dx - dy;
        cglib::vec3<double> topRight = pos + dx + dy;
        cglib::vec3<double> bottomRight = pos + dx - dy;
            
        // If either triangle intersects the ray, add the element to result list
        double t = 0;
        if (cglib::intersect_triangle(topLeft, bottomLeft, topRight, ray, &t) ||
            cglib::intersect_triangle(bottomLeft, bottomRight, topRight, ray, &t))
        {
<<<<<<< HEAD
            MapPos clickPos(ray(t)(0), ray(t)(1), ray(t)(2));
            results.push_back(RayIntersectedElement(std::static_pointer_cast<VectorElement>(element), layer, ray(t), pos, layer->isZBuffering()));
=======
            int priority = static_cast<int>(results.size());
            results.push_back(RayIntersectedElement(std::static_pointer_cast<VectorElement>(element), layer, ray(t), pos, priority));
>>>>>>> a72640ad
            return true;
        }
        return false;
    }
    
    void PointRenderer::bind(const ViewState& viewState) {
        // Prepare for drawing
        glUseProgram(_shader->getProgId());
        // Texture
        glUniform1i(_u_tex, 0);
        // Matrix
        const cglib::mat4x4<float>& mvpMat = viewState.getRTEModelviewProjectionMat();
        glUniformMatrix4fv(_u_mvpMat, 1, GL_FALSE, mvpMat.data());
        // Coords, texCoords, colors
        glEnableVertexAttribArray(_a_coord);
        glEnableVertexAttribArray(_a_texCoord);
        glEnableVertexAttribArray(_a_color);
    }
    
    void PointRenderer::unbind() {
        // Disable bound arrays
        glDisableVertexAttribArray(_a_coord);
        glDisableVertexAttribArray(_a_texCoord);
        glDisableVertexAttribArray(_a_color);
    }
    
    bool PointRenderer::isEmptyBatch() const {
        return _drawDataBuffer.empty();
    }
    
    void PointRenderer::addToBatch(const std::shared_ptr<PointDrawData>& drawData, StyleTextureCache& styleCache, const ViewState& viewState) {
        const Bitmap* bitmap = drawData->getBitmap().get();
        
        if (!_drawDataBuffer.empty() && ((_prevBitmap != bitmap))) {
            drawBatch(styleCache, viewState);
        }
        
        _drawDataBuffer.push_back(std::move(drawData));
        _prevBitmap = bitmap;
    }
    
    void PointRenderer::drawBatch(StyleTextureCache& styleCache, const ViewState& viewState) {
        if (_drawDataBuffer.empty()) {
            return;
        }

        // Bind texture
        const std::shared_ptr<Bitmap>& bitmap = _drawDataBuffer.front()->getBitmap();
        std::shared_ptr<Texture> texture = styleCache.get(bitmap);
        if (!texture) {
            texture = styleCache.create(bitmap, true, false);
        }
        glBindTexture(GL_TEXTURE_2D, texture->getTexId());
        
        // Draw the draw datas
        BuildAndDrawBuffers(_a_color, _a_coord, _a_texCoord, _colorBuf, _coordBuf, _indexBuf, _texCoordBuf, _drawDataBuffer,
                            texture->getTexCoordScale(), styleCache, viewState);

        _drawDataBuffer.clear();
        _prevBitmap = nullptr;
    }
    
    const std::string PointRenderer::POINT_VERTEX_SHADER = R"GLSL(
        #version 100
        attribute vec4 a_coord;
        attribute vec2 a_texCoord;
        attribute vec4 a_color;
        varying vec2 v_texCoord;
        varying vec4 v_color;
        uniform mat4 u_mvpMat;
        void main() {
            v_texCoord = a_texCoord;
            v_color = a_color;
            gl_Position = u_mvpMat * a_coord;
        }
    )GLSL";

    const std::string PointRenderer::POINT_FRAGMENT_SHADER = R"GLSL(
        #version 100
        precision mediump float;
        varying mediump vec2 v_texCoord;
        varying lowp vec4 v_color;
        uniform sampler2D u_tex;
        void main() {
            vec4 color = texture2D(u_tex, v_texCoord) * v_color;
            if (color.a == 0.0) {
                discard;
            }
            gl_FragColor = color;
        }
    )GLSL";

}<|MERGE_RESOLUTION|>--- conflicted
+++ resolved
@@ -255,13 +255,7 @@
         if (cglib::intersect_triangle(topLeft, bottomLeft, topRight, ray, &t) ||
             cglib::intersect_triangle(bottomLeft, bottomRight, topRight, ray, &t))
         {
-<<<<<<< HEAD
-            MapPos clickPos(ray(t)(0), ray(t)(1), ray(t)(2));
             results.push_back(RayIntersectedElement(std::static_pointer_cast<VectorElement>(element), layer, ray(t), pos, layer->isZBuffering()));
-=======
-            int priority = static_cast<int>(results.size());
-            results.push_back(RayIntersectedElement(std::static_pointer_cast<VectorElement>(element), layer, ray(t), pos, priority));
->>>>>>> a72640ad
             return true;
         }
         return false;
