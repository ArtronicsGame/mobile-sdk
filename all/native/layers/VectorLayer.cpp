--- conflicted
+++ resolved
@@ -165,25 +165,8 @@
         _nmlModelRenderer->offsetLayerHorizontally(offset);
     }
     
-<<<<<<< HEAD
     bool VectorLayer::onDrawFrame(float deltaSeconds, BillboardSorter& billboardSorter, const ViewState& viewState) {
         if (auto mapRenderer = getMapRenderer()) {
-=======
-    void VectorLayer::onSurfaceCreated(const std::shared_ptr<ShaderManager>& shaderManager, const std::shared_ptr<TextureManager>& textureManager) {
-        Layer::onSurfaceCreated(shaderManager, textureManager);
-        _billboardRenderer->onSurfaceCreated(shaderManager, textureManager);
-        _geometryCollectionRenderer->onSurfaceCreated(shaderManager, textureManager);
-        _lineRenderer->onSurfaceCreated(shaderManager, textureManager);
-        _customLineRenderer->onSurfaceCreated(shaderManager, textureManager);
-        _pointRenderer->onSurfaceCreated(shaderManager, textureManager);
-        _polygonRenderer->onSurfaceCreated(shaderManager, textureManager);
-        _polygon3DRenderer->onSurfaceCreated(shaderManager, textureManager);
-        _nmlModelRenderer->onSurfaceCreated(shaderManager, textureManager);
-    }
-    
-    bool VectorLayer::onDrawFrame(float deltaSeconds, BillboardSorter& billboardSorter, StyleTextureCache& styleCache, const ViewState& viewState) {
-        if (std::shared_ptr<MapRenderer> mapRenderer = _mapRenderer.lock()) {
->>>>>>> b4a8aad6
             float opacity = getOpacity();
             bool zBuffering = isZBuffering();
 
@@ -194,20 +177,12 @@
                 mapRenderer->setZBuffering(true);
             }
 
-<<<<<<< HEAD
             bool refresh = _billboardRenderer->onDrawFrame(deltaSeconds, billboardSorter, viewState);
             _geometryCollectionRenderer->onDrawFrame(deltaSeconds, viewState);
             _lineRenderer->onDrawFrame(deltaSeconds, viewState);
+            _customLineRenderer->onDrawFrame(deltaSeconds, viewState);
             _pointRenderer->onDrawFrame(deltaSeconds, viewState);
             _polygonRenderer->onDrawFrame(deltaSeconds, viewState);
-=======
-            bool refresh = _billboardRenderer->onDrawFrame(deltaSeconds, billboardSorter, styleCache, viewState);
-            _geometryCollectionRenderer->onDrawFrame(deltaSeconds, styleCache, viewState);
-            _lineRenderer->onDrawFrame(deltaSeconds, styleCache, viewState);
-            _customLineRenderer->onDrawFrame(deltaSeconds, styleCache, viewState);
-            _pointRenderer->onDrawFrame(deltaSeconds, styleCache, viewState);
-            _polygonRenderer->onDrawFrame(deltaSeconds, styleCache, viewState);
->>>>>>> b4a8aad6
             _polygon3DRenderer->onDrawFrame(deltaSeconds, viewState);
             _nmlModelRenderer->onDrawFrame(deltaSeconds, viewState);
 
@@ -222,22 +197,7 @@
         }
         return false;
     }
-    
-<<<<<<< HEAD
-=======
-    void VectorLayer::onSurfaceDestroyed() {
-        _billboardRenderer->onSurfaceDestroyed();
-        _geometryCollectionRenderer->onSurfaceDestroyed();
-        _lineRenderer->onSurfaceDestroyed();
-        _customLineRenderer->onSurfaceDestroyed();
-        _pointRenderer->onSurfaceDestroyed();
-        _polygonRenderer->onSurfaceDestroyed();
-        _polygon3DRenderer->onSurfaceDestroyed();
-        _nmlModelRenderer->onSurfaceDestroyed();
-        Layer::onSurfaceDestroyed();
-    }
-    
->>>>>>> b4a8aad6
+
     void VectorLayer::calculateRayIntersectedElements(const cglib::ray3<double>& ray, const ViewState& viewState, std::vector<RayIntersectedElement>& results) const {
         std::shared_ptr<VectorLayer> thisLayer = std::static_pointer_cast<VectorLayer>(std::const_pointer_cast<Layer>(shared_from_this()));
         _billboardRenderer->calculateRayIntersectedElements(thisLayer, ray, viewState, results);
@@ -619,7 +579,7 @@
             }
         
             std::lock_guard<std::recursive_mutex> lock(layer->_mutex);
-        
+
             if (layer->_lastTask == shared_from_this()) {
                 layer->_lastTask.reset();
             }
