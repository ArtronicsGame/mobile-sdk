--- conflicted
+++ resolved
@@ -32,11 +32,7 @@
         void setClipBox(const cglib::bbox2<float>& clipBox);
         void setBuffer(float buffer);
 
-<<<<<<< HEAD
-        std::shared_ptr<Feature> getFeature(long long tileIndex, std::string& layerName) const;
-=======
-        std::shared_ptr<Feature> getFeature(long long localId) const;
->>>>>>> 603d9da5
+        std::shared_ptr<Feature> getFeature(long long localId, std::string& layerName) const;
         
         std::shared_ptr<FeatureIterator> createLayerFeatureIterator(const std::string& name, const std::unordered_set<std::string>& fields) const;
 
